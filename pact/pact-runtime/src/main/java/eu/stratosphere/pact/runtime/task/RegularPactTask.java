--- conflicted
+++ resolved
@@ -22,8 +22,6 @@
 
 import org.apache.commons.logging.Log;
 import org.apache.commons.logging.LogFactory;
-
-import com.google.common.collect.Maps;
 
 import eu.stratosphere.nephele.configuration.Configuration;
 import eu.stratosphere.nephele.configuration.GlobalConfiguration;
@@ -45,12 +43,7 @@
 import eu.stratosphere.nephele.template.AbstractInvokable;
 import eu.stratosphere.nephele.template.AbstractTask;
 import eu.stratosphere.nephele.types.Record;
-<<<<<<< HEAD
 import eu.stratosphere.pact.common.distributions.DataDistribution;
-=======
-import eu.stratosphere.nephele.util.StringUtils;
-import eu.stratosphere.pact.common.contract.DataDistribution;
->>>>>>> aa5c8c52
 import eu.stratosphere.pact.common.stubs.Collector;
 import eu.stratosphere.pact.common.stubs.RuntimeContext;
 import eu.stratosphere.pact.common.stubs.Stub;
@@ -425,16 +418,12 @@
 			// Collect the accumulators of all involved UDFs and send them to the
 			// JobManager. close() has been called earlier for all involved UDFs
 			// (using this.stub.close() and closeChainedTasks()), so UDFs can no longer
-			// modify accumulators.
-			Map<String, Accumulator<?,?>> accumulators = null;
+			// modify accumulators.ll;
 			if (stub != null) {
 				// collect the counters from the stub
-				accumulators = stub.getRuntimeContext().getAllAccumulators();
-			} else {
-				// TODO When is this the case? What should we do here?
-				accumulators = Maps.newHashMap();
-			}
-			RegularPactTask.reportAndClearAccumulators(getEnvironment(), accumulators, this.chainedTasks);
+				Map<String, Accumulator<?,?>> accumulators = stub.getRuntimeContext().getAllAccumulators();
+				RegularPactTask.reportAndClearAccumulators(getEnvironment(), accumulators, this.chainedTasks);
+			}
 		}
 		catch (Exception ex) {
 			// close the input, but do not report any exceptions, since we already have another root cause
@@ -468,21 +457,15 @@
 	 *          Each chained task might have accumulators which will be merged
 	 *          with the accumulators of the stub.
 	 */
-	static void reportAndClearAccumulators(Environment env, Map<String, Accumulator<?, ?>> accumulators,
+	protected static void reportAndClearAccumulators(Environment env, Map<String, Accumulator<?, ?>> accumulators,
 			ArrayList<ChainedDriver<?, ?>> chainedTasks) {
 
 		// We can merge here the accumulators from the stub and the chained
 		// tasks. Type conflicts can occur here if counters with same name but
 		// different type were used.
-
-//		System.out.println("Subtask " + env.getIndexInSubtaskGroup() + " of "
-//				+ env.getCurrentNumberOfSubtasks() + " (" + env.getTaskName() + ")");
-//		System.out.println(AccumulatorHelper.getAccumulatorsFormated(accumulators));
 		
 		for (ChainedDriver<?, ?> chainedTask : chainedTasks) {
 			Map<String, Accumulator<?, ?>> chainedAccumulators = chainedTask.getStub().getRuntimeContext().getAllAccumulators();
-			System.out.println("MERGE IN (" + chainedTask.getTaskName() + "):");
-			System.out.println(AccumulatorHelper.getAccumulatorsFormated(chainedAccumulators));
 			AccumulatorHelper.mergeInto(accumulators, chainedAccumulators);
 		}
 
@@ -497,7 +480,7 @@
 				env.getAccumulatorProtocolProxy().reportAccumulatorResult(
 						new AccumulatorEvent(env.getJobID(), accumulators, true));
 			} catch (IOException e) {
-				LOG.error(StringUtils.stringifyException(e));
+				throw new RuntimeException("Communication with JobManager is broken. Could not send accumulators.", e);
 			}
 		}
 
